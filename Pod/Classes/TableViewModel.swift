--- conflicted
+++ resolved
@@ -33,12 +33,9 @@
     public let tableView: UITableView
     public var sectionAnimation: UITableViewRowAnimation
 
-<<<<<<< HEAD
     internal private(set) var sections: NSMutableArray
-=======
     /// Returns a readonly array of sections. Do not set this or add TableSection objects directly to this array. Use `addSection()`, `insertSection()` and `removeSection()` methods instead.
     public private(set) var sections: NSMutableArray
->>>>>>> 1e4977d3
 
     public init(tableView: UITableView) {
         self.sections = NSMutableArray()
